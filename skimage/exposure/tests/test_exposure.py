import numpy as np
from numpy.testing import assert_array_almost_equal as assert_close
import skimage
from skimage import io
from skimage import data
from skimage import exposure
from skimage.color import rgb2gray
from skimage.util.dtype import dtype_range

io.use_plugin('qt')

# Test histogram equalization
# ===========================

# squeeze image intensities to lower image contrast
test_img = exposure.rescale_intensity(data.camera() / 5. + 100)


def test_equalize_ubyte():
    img = skimage.img_as_ubyte(test_img)
    img_eq = exposure.equalize(img)

    cdf, bin_edges = exposure.cumulative_distribution(img_eq)
    check_cdf_slope(cdf)


def test_equalize_float():
    img = skimage.img_as_float(test_img)
    img_eq = exposure.equalize(img)

    cdf, bin_edges = exposure.cumulative_distribution(img_eq)
    check_cdf_slope(cdf)


def check_cdf_slope(cdf):
    """Slope of cdf which should equal 1 for an equalized histogram."""
    norm_intensity = np.linspace(0, 1, len(cdf))
    slope, intercept = np.polyfit(norm_intensity, cdf, 1)
    assert 0.9 < slope < 1.1


# Test rescale intensity
# ======================

def test_rescale_stretch():
    image = np.array([51, 102, 153], dtype=np.uint8)
    out = exposure.rescale_intensity(image)
    assert out.dtype == np.uint8
    assert_close(out, [0, 127, 255])


def test_rescale_shrink():
    image = np.array([51., 102., 153.])
    out = exposure.rescale_intensity(image)
    assert_close(out, [0, 0.5, 1])


def test_rescale_in_range():
    image = np.array([51., 102., 153.])
    out = exposure.rescale_intensity(image, in_range=(0, 255))
    assert_close(out, [0.2, 0.4, 0.6])


def test_rescale_in_range_clip():
    image = np.array([51., 102., 153.])
    out = exposure.rescale_intensity(image, in_range=(0, 102))
    assert_close(out, [0.5, 1, 1])


def test_rescale_out_range():
    image = np.array([-10, 0, 10], dtype=np.int8)
    out = exposure.rescale_intensity(image, out_range=(0, 127))
    assert out.dtype == np.int8
    assert_close(out, [0, 63, 127])


# Test rescale intensity
# ======================

def test_adapthist_scalar():
    '''Test a scalar uint8 image
    '''
    img = skimage.img_as_ubyte(data.moon())
    adapted = exposure.adapthist(img, clip_limit=0.02)
    assert adapted.min() == 0
<<<<<<< HEAD
    assert adapted.max() == (1 << 16) - 1
=======
    assert adapted.max() == (1<<16) - 1
>>>>>>> 2e1729a9
    assert img.shape == adapted.shape
    full_scale = skimage.exposure.rescale_intensity(skimage.img_as_uint(img))
    assert_almost_equal = np.testing.assert_almost_equal
    assert_almost_equal(peak_snr(full_scale, adapted), 28.6262034)
    assert_almost_equal(norm_brightness_err(full_scale, adapted),
                        0.0410010)
    return img, adapted

<<<<<<< HEAD

=======
>>>>>>> 2e1729a9
def test_adapthist_grayscale():
    '''Test a grayscale float image
    '''
    img = skimage.img_as_float(data.lena())
    img = rgb2gray(img)
    img = np.dstack((img, img, img))
    adapted = exposure.adapthist(img, 10, 9, clip_limit=0.01,
                        nbins=128)
    assert_almost_equal = np.testing.assert_almost_equal
    assert img.shape == adapted.shape
    assert_almost_equal(peak_snr(img, adapted), 77.5841845)
    assert_almost_equal(norm_brightness_err(img, adapted), 0.0376632)
    return data, adapted


def test_adapthist_color():
    '''Test a color uint16 image
    '''
    img = skimage.img_as_uint(data.lena())
    adapted = exposure.adapthist(img, clip_limit=0.01)
    assert_almost_equal = np.testing.assert_almost_equal
    assert adapted.min() == 0
    assert adapted.max() == 1.0
    assert img.shape == adapted.shape
    full_scale = skimage.exposure.rescale_intensity(img)
    assert_almost_equal(peak_snr(full_scale, adapted), 64.7167515)
    assert_almost_equal(norm_brightness_err(full_scale, adapted),
                        0.17922429)
    return data, adapted


def peak_snr(img1, img2):
    '''Peak signal to noise ratio of two images

    Parameters
    ----------
    img1 : array-like
    img2 : array-like

    Returns
    -------
    peak_snr : float
        Peak signal to noise ratio
    '''
    if img1.ndim == 3:
        img1, img2 = rgb2gray(img1.copy()), rgb2gray(img2.copy())
    mse = 1. / img1.size * np.square(img1 - img2).sum()
    _, max_ = dtype_range[img1.dtype.type]
    return 20 * np.log(max_ / mse)


def norm_brightness_err(img1, img2):
    '''Normalized Absolute Mean Brightness Error between two images

    Parameters
    ----------
    img1 : array-like
    img2 : array-like

    Returns
    -------
    norm_brightness_error : float
        Normalized absolute mean brightness error
    '''
    if img1.ndim == 3:
        img1, img2 = rgb2gray(img1), rgb2gray(img2)
    ambe = np.abs(img1.mean() - img2.mean())
    nbe = ambe / dtype_range[img1.dtype.type][1]
    return nbe


if __name__ == '__main__':
    from numpy import testing
    testing.run_module_suite()<|MERGE_RESOLUTION|>--- conflicted
+++ resolved
@@ -82,12 +82,8 @@
     '''
     img = skimage.img_as_ubyte(data.moon())
     adapted = exposure.adapthist(img, clip_limit=0.02)
-    assert adapted.min() == 0
-<<<<<<< HEAD
+    assert adapted.min() == 0=
     assert adapted.max() == (1 << 16) - 1
-=======
-    assert adapted.max() == (1<<16) - 1
->>>>>>> 2e1729a9
     assert img.shape == adapted.shape
     full_scale = skimage.exposure.rescale_intensity(skimage.img_as_uint(img))
     assert_almost_equal = np.testing.assert_almost_equal
@@ -96,10 +92,7 @@
                         0.0410010)
     return img, adapted
 
-<<<<<<< HEAD
 
-=======
->>>>>>> 2e1729a9
 def test_adapthist_grayscale():
     '''Test a grayscale float image
     '''
